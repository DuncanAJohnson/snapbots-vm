--- conflicted
+++ resolved
@@ -6,11 +6,7 @@
 /.github
 /.travis.yml
 /.tx
-<<<<<<< HEAD
--/test
-=======
 /test
->>>>>>> 0c21f739
 
 # Build created files
 /playground
