import fs from "fs";
import path from "path";
import { expect } from "chai";
import * as url from "url";
import PyatchLinker from "../../src/linker/pyatch-linker.mjs";

const linker = new PyatchLinker();
const __dirname = url.fileURLToPath(new URL(".", import.meta.url));

describe("Pyatch File Linker", () => {
    describe("Generates executable code from Python-Target dicts", () => {
        it("1 target, 1 line of code, 1 thread", () => {
<<<<<<< HEAD
            const executionObj = {
                event_whenflagclicked: {
                    id_0: "move(10)",
                },
=======
            const globalVariables = {};
            const threadCode = {
                id_0: "move(10)",
>>>>>>> 1906ff9b
            };
            const file = path.join(__dirname, "expected", "simple-expected.py");
            const expected = fs.readFileSync(file, "utf8", (err, data) => data);

<<<<<<< HEAD
            const [code, threads] = linker.generatePython(executionObj);
=======
            const [threads, code] = linker.generatePython(threadCode, globalVariables);
>>>>>>> 1906ff9b

            expect(threads).to.deep.equal({ event_whenflagclicked: ["id_0"] });
            expect(code).to.equal(expected);
        });

        it("1 target, 1 line of code, 1 thread w/ option", () => {
            const executionObj = {
                event_whenbroadcastreceived: {
                    message1: {
                        id_0: "move(10)",
                    },
                },
            };
            const file = path.join(__dirname, "./", "expected/simple-expected.py");
            const expected = fs.readFileSync(file, "utf8", (err, data) => data);

            const [code, threads] = linker.generatePython(executionObj);

            expect(threads).to.deep.equal({ event_whenbroadcastreceived: { message1: ["id_0"] } });
            expect(code).to.equal(expected);
        });

        it("1 line of code, 4 threads", () => {
<<<<<<< HEAD
            const executionObj = {
                event_whenflagclicked: {
                    id_0: "move(10)",
                    id_1: "goToXY(10, 10)",
                    id_2: 'goTo("target2")',
                    id_3: "turnRight(90)",
                },
=======
            const globalVariables = {};
            const threadCode = {
                id_0: "move(10)",
                id_1: "goToXY(10, 10)",
                id_2: 'goTo("target2")',
                id_3: "turnRight(90)",
>>>>>>> 1906ff9b
            };

            const file = path.join(__dirname, "expected", "multithread-expected.py");
            const expected = fs.readFileSync(file, "utf8", (err, data) => data);

<<<<<<< HEAD
            const [code, threads] = linker.generatePython(executionObj);

            expect(threads).to.deep.equal({ event_whenflagclicked: ["id_0", "id_1", "id_2", "id_3"] });
            expect(code).to.equal(expected);
        });

        it("1 line of code, 4 threads, 2 events", () => {
            const executionObj = {
                event_whenflagclicked: {
                    id_0: "move(10)",
                    id_1: "goToXY(10, 10)",
                },
                event_whenkeypressed: {
                    id_2: 'goTo("target2")',
                    id_3: "turnRight(90)",
                },
            };

            const file = path.join(__dirname, "expected", "multithread-multievent-expected.py");
            const expected = fs.readFileSync(file, "utf8", (err, data) => data);

            const [code, threads] = linker.generatePython(executionObj);
=======
            const [threads, code] = linker.generatePython(threadCode, globalVariables);
>>>>>>> 1906ff9b

            expect(threads).to.deep.equal({
                event_whenflagclicked: ["id_0", "id_1"],
                event_whenkeypressed: ["id_2", "id_3"],
            });
            expect(code).to.equal(expected);
        });

        it("2 line of code, 1 thread", () => {
<<<<<<< HEAD
            const executionObj = {
                event_whenflagclicked: {
                    id_0: 'goTo("target1")\nmove(10)',
                },
=======
            const globalVariables = {};
            const threadCode = {
                id_0: 'goTo("target1")\nmove(10)',
>>>>>>> 1906ff9b
            };
            const file = path.join(__dirname, "expected", "multiline-expected.py");
            const expected = fs.readFileSync(file, "utf8", (err, data) => data);

<<<<<<< HEAD
            const [code, threads] = linker.generatePython(executionObj);
=======
            const [threads, code] = linker.generatePython(threadCode, globalVariables);
>>>>>>> 1906ff9b

            expect(threads).to.deep.equal({ event_whenflagclicked: ["id_0"] });
            expect(code).to.equal(expected);
        });

        it("2 lines of code nested, 1 thread", () => {
            const globalVariables = {};

            const inputFile = path.join(__dirname, "input", "while-loop.py");
            const inputStr = fs.readFileSync(inputFile, "utf8", (err, data) => data);
            const executionObj = {
                event_whenflagclicked: {
                    id_0: inputStr,
                },
            };
            const file = path.join(__dirname, "expected", "while-loop-expected.py");
            const expected = fs.readFileSync(file, "utf8", (err, data) => data);

            const [threads, code] = linker.generatePython(threadCode, globalVariables);

            expect(threads).to.deep.equal(["id_0"]);
            expect(code).to.equal(expected);
        });

        it("1 line of code, 1 thread and Global Variable String", () => {
            const globalVariables = {
                globalName1: "value",
            };

            const threadCode = {
                id_0: "move(10)",
            };

            const file = path.join(__dirname, "expected", "global-string-expected.py");
            const expected = fs.readFileSync(file, "utf8", (err, data) => data);

            const [threads, code] = linker.generatePython(threadCode, globalVariables);

            expect(threads).to.deep.equal(["id_0"]);
            expect(code).to.equal(expected);
        });

        it("1 line of code, 1 thread and Global Variable Number", () => {
            const globalVariables = {
                globalName1: 12.1,
            };

            const threadCode = {
                id_0: "move(10)",
            };

            const file = path.join(__dirname, "expected", "global-number-expected.py");
            const expected = fs.readFileSync(file, "utf8", (err, data) => data);

<<<<<<< HEAD
            const [code, threads] = linker.generatePython(executionObj);
=======
            const [threads, code] = linker.generatePython(threadCode, globalVariables);
>>>>>>> 1906ff9b

            expect(threads).to.deep.equal({ event_whenflagclicked: ["id_0"] });
            expect(code).to.equal(expected);
        });
    });
});<|MERGE_RESOLUTION|>--- conflicted
+++ resolved
@@ -10,25 +10,15 @@
 describe("Pyatch File Linker", () => {
     describe("Generates executable code from Python-Target dicts", () => {
         it("1 target, 1 line of code, 1 thread", () => {
-<<<<<<< HEAD
             const executionObj = {
                 event_whenflagclicked: {
                     id_0: "move(10)",
                 },
-=======
-            const globalVariables = {};
-            const threadCode = {
-                id_0: "move(10)",
->>>>>>> 1906ff9b
             };
-            const file = path.join(__dirname, "expected", "simple-expected.py");
+            const file = path.join(__dirname, "./", "expected/simple-expected.py");
             const expected = fs.readFileSync(file, "utf8", (err, data) => data);
 
-<<<<<<< HEAD
             const [code, threads] = linker.generatePython(executionObj);
-=======
-            const [threads, code] = linker.generatePython(threadCode, globalVariables);
->>>>>>> 1906ff9b
 
             expect(threads).to.deep.equal({ event_whenflagclicked: ["id_0"] });
             expect(code).to.equal(expected);
@@ -52,7 +42,6 @@
         });
 
         it("1 line of code, 4 threads", () => {
-<<<<<<< HEAD
             const executionObj = {
                 event_whenflagclicked: {
                     id_0: "move(10)",
@@ -60,20 +49,11 @@
                     id_2: 'goTo("target2")',
                     id_3: "turnRight(90)",
                 },
-=======
-            const globalVariables = {};
-            const threadCode = {
-                id_0: "move(10)",
-                id_1: "goToXY(10, 10)",
-                id_2: 'goTo("target2")',
-                id_3: "turnRight(90)",
->>>>>>> 1906ff9b
             };
 
-            const file = path.join(__dirname, "expected", "multithread-expected.py");
+            const file = path.join(__dirname, "./", "expected/multithread-expected.py");
             const expected = fs.readFileSync(file, "utf8", (err, data) => data);
 
-<<<<<<< HEAD
             const [code, threads] = linker.generatePython(executionObj);
 
             expect(threads).to.deep.equal({ event_whenflagclicked: ["id_0", "id_1", "id_2", "id_3"] });
@@ -96,9 +76,6 @@
             const expected = fs.readFileSync(file, "utf8", (err, data) => data);
 
             const [code, threads] = linker.generatePython(executionObj);
-=======
-            const [threads, code] = linker.generatePython(threadCode, globalVariables);
->>>>>>> 1906ff9b
 
             expect(threads).to.deep.equal({
                 event_whenflagclicked: ["id_0", "id_1"],
@@ -108,46 +85,34 @@
         });
 
         it("2 line of code, 1 thread", () => {
-<<<<<<< HEAD
             const executionObj = {
                 event_whenflagclicked: {
                     id_0: 'goTo("target1")\nmove(10)',
                 },
-=======
-            const globalVariables = {};
-            const threadCode = {
-                id_0: 'goTo("target1")\nmove(10)',
->>>>>>> 1906ff9b
             };
-            const file = path.join(__dirname, "expected", "multiline-expected.py");
+            const file = path.join(__dirname, "./", "expected/multiline-expected.py");
             const expected = fs.readFileSync(file, "utf8", (err, data) => data);
 
-<<<<<<< HEAD
             const [code, threads] = linker.generatePython(executionObj);
-=======
-            const [threads, code] = linker.generatePython(threadCode, globalVariables);
->>>>>>> 1906ff9b
 
             expect(threads).to.deep.equal({ event_whenflagclicked: ["id_0"] });
             expect(code).to.equal(expected);
         });
 
         it("2 lines of code nested, 1 thread", () => {
-            const globalVariables = {};
-
-            const inputFile = path.join(__dirname, "input", "while-loop.py");
+            const inputFile = path.join(__dirname, "./", "input", "while-loop.py");
             const inputStr = fs.readFileSync(inputFile, "utf8", (err, data) => data);
             const executionObj = {
                 event_whenflagclicked: {
                     id_0: inputStr,
                 },
             };
-            const file = path.join(__dirname, "expected", "while-loop-expected.py");
+            const file = path.join(__dirname, "./", "expected", "while-loop-expected.py");
             const expected = fs.readFileSync(file, "utf8", (err, data) => data);
 
-            const [threads, code] = linker.generatePython(threadCode, globalVariables);
+            const [code, threads] = linker.generatePython(executionObj);
 
-            expect(threads).to.deep.equal(["id_0"]);
+            expect(threads).to.deep.equal({ event_whenflagclicked: ["id_0"] });
             expect(code).to.equal(expected);
         });
 
@@ -157,15 +122,17 @@
             };
 
             const threadCode = {
-                id_0: "move(10)",
+                event_whenflagclicked: {
+                    id_0: "move(10)",
+                },
             };
 
             const file = path.join(__dirname, "expected", "global-string-expected.py");
             const expected = fs.readFileSync(file, "utf8", (err, data) => data);
 
-            const [threads, code] = linker.generatePython(threadCode, globalVariables);
+            const [code, threads] = linker.generatePython(threadCode, globalVariables);
 
-            expect(threads).to.deep.equal(["id_0"]);
+            expect(threads).to.deep.equal({ event_whenflagclicked: ["id_0"] });
             expect(code).to.equal(expected);
         });
 
@@ -175,17 +142,15 @@
             };
 
             const threadCode = {
-                id_0: "move(10)",
+                event_whenflagclicked: {
+                    id_0: "move(10)",
+                },
             };
 
             const file = path.join(__dirname, "expected", "global-number-expected.py");
             const expected = fs.readFileSync(file, "utf8", (err, data) => data);
 
-<<<<<<< HEAD
-            const [code, threads] = linker.generatePython(executionObj);
-=======
-            const [threads, code] = linker.generatePython(threadCode, globalVariables);
->>>>>>> 1906ff9b
+            const [code, threads] = linker.generatePython(threadCode, globalVariables);
 
             expect(threads).to.deep.equal({ event_whenflagclicked: ["id_0"] });
             expect(code).to.equal(expected);
