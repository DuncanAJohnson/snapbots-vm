class PrimProxy {
    static opcodeMap = {
        move: "motion_movesteps",
        goToXY: "motion_gotoxy",
        goTo: "motion_goto",
        turnRight: "motion_turnright",
        turnLeft: "motion_turnleft",
        pointInDirection: "motion_pointindirection",
        pointTowards: "motion_pointtowards",
        glide: "motion_glidesecstoxy",
        glideTo: "motion_glideto",
        ifOnEdgeBounce: "motion_ifonedgebounce",
        setRotationStyle: "motion_setrotationstyle",
        changeX: "motion_changexby",
        setX: "motion_setx",
        changeY: "motion_changeyby",
        setY: "motion_sety",
        getX: "motion_xposition",
        getY: "motion_yposition",
        getDirection: "motion_direction",

        say: "looks_say",
        sayFor: "looks_sayforsecs",
        think: "looks_think",
        thinkFor: "looks_thinkforsecs",
        show: "looks_show",
        hide: "looks_hide",
        setCostumeTo: "looks_switchcostumeto",
        setBackdropTo: "looks_switchbackdropto",
        setBackdropToAndWait: "looks_switchbackdroptoandwait",
        nextCostume: "looks_nextcostume",
        nextBackdrop: "looks_nextbackdrop",
        changeGraphicEffectBy: "looks_changeeffectby",
        setGraphicEffectTo: "looks_seteffectto",
        clearGraphicEffects: "looks_cleargraphiceffects",
        changeSizeBy: "looks_changesizeby",
        setSizeTo: "looks_setsizeto",
        setLayerTo: "looks_gotofrontback",
        changeLayerBy: "looks_goforwardbackwardlayers",
        getSize: "looks_size",
        getCostume: "looks_costumenumbername",
        getBackdrop: "looks_backdropnumbername",

        playSound: "sound_play",
        playSoundUntilDone: "sound_playuntildone",
        stopAllSounds: "sound_stopallsounds",
        setSoundEffectTo: "sound_seteffectto",
        changeSoundEffectBy: "sound_changeeffectby",
        clearSoundEffects: "sound_cleareffects",
        setVolumeTo: "sound_setvolumeto",
        changeVolumeBy: "sound_changevolumeby",
        getVolume: "sound_volume",

<<<<<<< HEAD
        isTouching: "sensing_touchingobject",
        isTouchingColor: "sensing_touchingcolor",
        isColorTouchingColor: "sensing_coloristouchingcolor",
        distanceTo: "sensing_distanceto",
        getTimer: "sensing_timer",
        resetTimer: "sensing_resettimer",
        getAttributeOf: "sensing_of",
        getMouseX: "sensing_mousex",
        getMouseY: "sensing_mousey",
        isMouseDown: "sensing_mousedown",
        setDragMode: "sensing_setdragmode",
        isKeyPressed: "sensing_keypressed",
        current: "sensing_current",
        daysSince2000: "sensing_dayssince2000",
        getLoudness: "sensing_loudness",
        getUsername: "sensing_username",
        // askAndWait: "sensing_askandwait",
        // getAnswer: "sensing_answer",
=======
        broadcast: "event_broadcast",
        broadcastAndWait: "event_broadcastandwait",
        whenTouchingObject: "event_whentouchingobject",
        whenGreaterThan: "event_whengreaterthan",
>>>>>>> 613865f7

        endThread: "core_endthread",
    };

    constructor(threadId, postFunction) {
        this.threadId = threadId;
        this.post = async function (opCode, args) {
            const retVal = await postFunction(this.threadId, opCode, args);
            return retVal;
        };
    }

    static getPrimNames() {
        return Object.keys(PrimProxy.opcodeMap);
    }

    async move(steps) {
        await this.post(PrimProxy.opcodeMap.move, { STEPS: steps });
    }

    async goToXY(x, y) {
        await this.post(PrimProxy.opcodeMap.goToXY, { X: x, Y: y });
    }

    async goTo(targetName) {
        await this.post(PrimProxy.opcodeMap.goTo, { TO: targetName });
    }

    async turnRight(degrees) {
        await this.post(PrimProxy.opcodeMap.turnRight, { DEGREES: degrees });
    }

    async turnLeft(degrees) {
        await this.post(PrimProxy.opcodeMap.turnLeft, { DEGREES: degrees });
    }

    async pointInDirection(degrees) {
        await this.post(PrimProxy.opcodeMap.pointInDirection, { DIRECTION: degrees });
    }

    async pointTowards(targetName) {
        await this.post(PrimProxy.opcodeMap.pointTowards, { TOWARDS: targetName });
    }

    async glide(seconds, x, y) {
        await this.post(PrimProxy.opcodeMap.glide, { SECS: seconds, X: x, Y: y });
    }

    async glideTo(seconds, targetName) {
        await this.post(PrimProxy.opcodeMap.glideTo, {
            SECS: seconds,
            TO: targetName,
        });
    }

    async ifOnEdgeBounce() {
        await this.post(PrimProxy.opcodeMap.ifOnEdgeBounce, {});
    }

    async setRotationStyle(style) {
        await this.post(PrimProxy.opcodeMap.setRotationStyle, { STYLE: style });
    }

    async changeX(deltaX) {
        await this.post(PrimProxy.opcodeMap.changeX, { DX: deltaX });
    }

    async setX(x) {
        await this.post(PrimProxy.opcodeMap.setX, { X: x });
    }

    async changeY(deltaY) {
        await this.post(PrimProxy.opcodeMap.changeY, { DY: deltaY });
    }

    async setY(y) {
        await this.post(PrimProxy.opcodeMap.setY, { Y: y });
    }

    async getX() {
        const x = await this.post(PrimProxy.opcodeMap.getX, {});
        return x;
    }

    async getY() {
        const y = await this.post(PrimProxy.opcodeMap.getY, {});
        return y;
    }

    async getDirection() {
        const direction = await this.post(PrimProxy.opcodeMap.getDirection, {});
        return direction;
    }

    async say(message) {
        await this.post(PrimProxy.opcodeMap.say, { MESSAGE: message });
    }

    async sayFor(message, secs) {
        await this.post(PrimProxy.opcodeMap.sayFor, { MESSAGE: message, SECS: secs });
    }

    async think(message) {
        await this.post(PrimProxy.opcodeMap.think, { MESSAGE: message });
    }

    async thinkFor(message, secs) {
        await this.post(PrimProxy.opcodeMap.thinkFor, {
            MESSAGE: message,
            SECS: secs,
        });
    }

    async show() {
        await this.post(PrimProxy.opcodeMap.show, {});
    }

    async hide() {
        await this.post(PrimProxy.opcodeMap.hide, {});
    }

    async setCostumeTo(costume) {
        await this.post(PrimProxy.opcodeMap.setCostumeTo, { COSTUME: costume });
    }

    async setBackdropTo(backdrop) {
        await this.post(PrimProxy.opcodeMap.setBackdropTo, { BACKDROP: backdrop });
    }

    async setBackdropToAndWait(backdrop) {
        await this.post(PrimProxy.opcodeMap.setBackdropToAndWait, {
            BACKDROP: backdrop,
        });
    }

    async nextCostume() {
        await this.post(PrimProxy.opcodeMap.nextCostume, {});
    }

    async nextBackdrop() {
        await this.post(PrimProxy.opcodeMap.nextBackdrop, {});
    }

    async changeGraphicEffectBy(effect, change) {
        await this.post(PrimProxy.opcodeMap.changeGraphicEffectBy, {
            EFFECT: effect,
            CHANGE: change,
        });
    }

    async setGraphicEffectTo(effect, value) {
        await this.post(PrimProxy.opcodeMap.setGraphicEffectTo, {
            EFFECT: effect,
            VALUE: value,
        });
    }

    async clearGraphicEffects() {
        await this.post(PrimProxy.opcodeMap.clearGraphicEffects, {});
    }

    async changeSizeBy(change) {
        await this.post(PrimProxy.opcodeMap.changeSizeBy, { CHANGE: change });
    }

    async setSizeTo(size) {
        await this.post(PrimProxy.opcodeMap.setSizeTo, { SIZE: size });
    }

    async setLayerTo(frontBack) {
        await this.post(PrimProxy.opcodeMap.setLayerTo, { FRONT_BACK: frontBack });
    }

    async changeLayerBy(num) {
        await this.post(PrimProxy.opcodeMap.changeLayerBy, { NUM: num });
    }

    // as above, no tests for async functions
    async getSize() {
        const size = await this.post(this.opcodeMap.getSize, {});
        return size;
    }

    async getCostume() {
        const costume = await this.post(this.opcodeMap.getCostume, {
            NUMBER_NAME: "name",
        });
        return costume;
    }

    async getBackdrop() {
        const backdrop = await this.post(this.opcodeMap.getBackdrop, {
            NUMBER_NAME: "name",
        });
        return backdrop;
    }

    async playSound(soundMenu) {
        await this.post(PrimProxy.opcodeMap.playSound, { SOUND_MENU: soundMenu });
    }

    async playSoundUntilDone(soundMenu) {
        await this.post(PrimProxy.opcodeMap.playSoundUntilDone, { SOUND_MENU: soundMenu });
    }

    async stopAllSounds() {
        await this.post(PrimProxy.opcodeMap.stopAllSounds, {});
    }

    async setSoundEffectTo(effect, value) {
        await this.post(PrimProxy.opcodeMap.setSoundEffectTo, { EFFECT: effect, VALUE: value });
    }

    async changeSoundEffectBy(effect, value) {
        await this.post(PrimProxy.opcodeMap.changeSoundEffectBy, { EFFECT: effect, VALUE: value });
    }

    async clearSoundEffects() {
        await this.post(PrimProxy.opcodeMap.clearSoundEffects, {});
    }

    async setVolumeTo(volume) {
        await this.post(PrimProxy.opcodeMap.setVolumeTo, { VOLUME: volume });
    }

    async changeVolumeBy(volume) {
        await this.post(PrimProxy.opcodeMap.changeVolumeBy, { VOLUME: volume });
    }

    async getVolume() {
        const volume = await this.post(this.opcodeMap.getVolume, {});
        return volume;
    }

<<<<<<< HEAD
    async isTouching(object) {
        const isTouching = await this.post(PrimProxy.opcodeMap.isTouching, { TOUCHINGOBJECTMENU: object });
        return isTouching;
    }

    async isTouchingColor(color) {
        const isTouching = await this.post(PrimProxy.opcodeMap.isTouchingColor, { COLOR: color });
        return isTouching;
    }

    async isColorTouchingColor(color, color2) {
        const isTouching = await this.post(PrimProxy.opcodeMap.isColorTouchingColor, { COLOR: color, COLOR2: color2 });
        return isTouching;
    }

    async distanceTo(object) {
        const distance = await this.post(PrimProxy.opcodeMap.distanceTo, { DISTANCETOMENU: object });
        return distance;
    }

    async getTimer() {
        const time = await this.post(PrimProxy.opcodeMap.getTimer, {});
        return time;
    }

    resetTimer() {
        this.post(PrimProxy.opcodeMap.resetTimer, {});
    }

    async getAttributeOf(object, property) {
        const value = await this.post(PrimProxy.opcodeMap.getAttributeOf, { OBJECT: object, PROPERTY: property });
        return value;
    }

    async getMouseX() {
        const mouseX = await this.post(PrimProxy.opcodeMap.getMouseX, {});
        return mouseX;
    }

    async getMouseY() {
        const mouseY = await this.post(PrimProxy.opcodeMap.getMouseY, {});
        return mouseY;
    }

    async isMouseDown() {
        const mouseDown = await this.post(PrimProxy.opcodeMap.isMouseDown, {});
        return mouseDown;
    }

    setDragMode(dragMode) {
        this.post(PrimProxy.opcodeMap.setDragMode, { DRAG_MODE: dragMode });
    }

    async isKeyPressed(key) {
        const keyPressed = await this.post(PrimProxy.opcodeMap.isKeyPressed, { KEY_OPTION: key });
        return keyPressed;
    }

    async current(timeIncrement) {
        const current = await this.post(PrimProxy.opcodeMap.current, { CURRENTMENU: timeIncrement });
        return current;
    }

    async daysSince2000() {
        const days = await this.post(PrimProxy.opcodeMap.daysSince2000, {});
        return days;
    }

    async getLoudness() {
        const loudness = await this.post(PrimProxy.opcodeMap.getLoudness, {});
        return loudness;
    }

    async getUsername() {
        const username = await this.post(PrimProxy.opcodeMap.getUsername, {});
        return username;
    }

    /*
    askAndWait(question) {
        // not returning answer since there's the separate answer bubble
        this.post(PrimProxy.opcodeMap.askAndWait, { QUESTION: question });
    }

    async getAnswer() {
        const answer = PrimProxy.post(this.opcodeMap.getAnswer, {});
        return answer;
    }
    */
=======
    async broadcast(messageName) {
        await this.post(PrimProxy.opcodeMap.broadcast, { BROADCAST_OPTION: { id: messageName, name: messageName } });
    }

    async broadcastAndWait(messageName) {
        await this.post(PrimProxy.opcodeMap.broadcastAndWait, { BROADCAST_OPTION: { id: messageName, name: messageName } });
    }
>>>>>>> 613865f7
}

export default PrimProxy;<|MERGE_RESOLUTION|>--- conflicted
+++ resolved
@@ -51,7 +51,11 @@
         changeVolumeBy: "sound_changevolumeby",
         getVolume: "sound_volume",
 
-<<<<<<< HEAD
+        broadcast: "event_broadcast",
+        broadcastAndWait: "event_broadcastandwait",
+        whenTouchingObject: "event_whentouchingobject",
+        whenGreaterThan: "event_whengreaterthan",
+
         isTouching: "sensing_touchingobject",
         isTouchingColor: "sensing_touchingcolor",
         isColorTouchingColor: "sensing_coloristouchingcolor",
@@ -70,12 +74,6 @@
         getUsername: "sensing_username",
         // askAndWait: "sensing_askandwait",
         // getAnswer: "sensing_answer",
-=======
-        broadcast: "event_broadcast",
-        broadcastAndWait: "event_broadcastandwait",
-        whenTouchingObject: "event_whentouchingobject",
-        whenGreaterThan: "event_whengreaterthan",
->>>>>>> 613865f7
 
         endThread: "core_endthread",
     };
@@ -310,7 +308,14 @@
         return volume;
     }
 
-<<<<<<< HEAD
+    async broadcast(messageName) {
+        await this.post(PrimProxy.opcodeMap.broadcast, { BROADCAST_OPTION: { id: messageName, name: messageName } });
+    }
+
+    async broadcastAndWait(messageName) {
+        await this.post(PrimProxy.opcodeMap.broadcastAndWait, { BROADCAST_OPTION: { id: messageName, name: messageName } });
+    }
+
     async isTouching(object) {
         const isTouching = await this.post(PrimProxy.opcodeMap.isTouching, { TOUCHINGOBJECTMENU: object });
         return isTouching;
@@ -400,15 +405,6 @@
         return answer;
     }
     */
-=======
-    async broadcast(messageName) {
-        await this.post(PrimProxy.opcodeMap.broadcast, { BROADCAST_OPTION: { id: messageName, name: messageName } });
-    }
-
-    async broadcastAndWait(messageName) {
-        await this.post(PrimProxy.opcodeMap.broadcastAndWait, { BROADCAST_OPTION: { id: messageName, name: messageName } });
-    }
->>>>>>> 613865f7
 }
 
 export default PrimProxy;