
class PrimProxy {

    static opcodeMap = {
        move: "motion_movesteps",
        goToXY: "motion_gotoxy",
        goTo: "motion_goto",
        turnRight: "motion_turnright",
        turnLeft: "motion_turnleft",
        pointInDirection: "motion_pointindirection",
        pointTowards: "motion_pointtowards",
        glide: "motion_glidesecstoxy",
        glideTo: "motion_glideto",
        ifOnEdgeBounce: "motion_ifonedgebounce",
        setRotationStyle: "motion_setrotationstyle",
        changeX: "motion_changexby",
        setX: "motion_setx",
        changeY: "motion_changeyby",
        setY: "motion_sety",
        getX: "motion_xposition",
        getY: "motion_yposition",
        getDirection: "motion_direction",
<<<<<<< HEAD

        endThread: "core_endthread",
=======
        say: "looks_say",
        sayFor: "looks_sayforsecs",
        think: "looks_think",
        thinkFor: "looks_thinkforsecs",
        show: "looks_show",
        hide: "looks_hide",
        setCostumeTo: "looks_switchcostumeto",
        setBackdropTo: "looks_switchbackdropto",
        setBackdropToAndWait: "looks_switchbackdroptoandwait",
        nextCostume: "looks_nextcostume",
        nextBackdrop: "looks_nextbackdrop",
        changeGraphicEffectBy: "looks_changeeffectby",
        setGraphicEffectTo: "looks_seteffectto",
        clearGraphicEffects: "looks_cleargraphiceffects",
        changeSizeBy: "looks_changesizeby",
        setSizeTo: "looks_setsizeto",
        setLayerTo: "looks_gotofrontback",
        changeLayerBy: "looks_goforwardbackwardlayers",
        getSize: "looks_size",
        getCostume: "looks_costumenumbername",
        getBackdrop: "looks_backdropnumbername",
        whenTouchingObject: "event_whentouchingobject",
        broadcast: "event_broadcast",
        broadcastAndWait: "event_broadcastandwait",
        whenGreaterThan: "event_whengreaterthan"
>>>>>>> 281aa9d9
    };
    constructor(targetId, postFunction) {
        this.targetId = targetId;
        this.post = function (opCode, args) {
            postFunction(this.targetId, opCode, args);
        }
    }

    static getPrimNames() {
        return Object.keys(PrimProxy.opcodeMap);
    }

    move(steps) {
        this.post(PrimProxy.opcodeMap.move, { STEPS: steps });
    }

    goToXY(x, y) {
        this.post(PrimProxy.opcodeMap.goToXY, { X: x, Y: y });
    }

    goTo(targetName) {
        this.post(PrimProxy.opcodeMap.goTo, { TO: targetName });
    }

    turnRight(degrees) {
        this.post(PrimProxy.opcodeMap.turnRight, { DEGREES: degrees });
    }

    turnLeft(degrees) {
        this.post(PrimProxy.opcodeMap.turnLeft, { DEGREES: degrees });
    }

    pointInDirection(degrees) {
        this.post(PrimProxy.opcodeMap.pointInDirection, { DIRECTION: degrees });
    }

    pointTowards(targetName) {
        this.post(PrimProxy.opcodeMap.pointTowards, { TOWARDS: targetName });
    }

    glide(seconds, x, y) {
        this.post(PrimProxy.opcodeMap.glide, { SECS: seconds, X: x, Y: y });
    }

    glideTo(seconds, targetName) {
        this.post(PrimProxy.opcodeMap.glideTo, { SECS: seconds, TO: targetName });
    }

    ifOnEdgeBounce() {
        this.post(PrimProxy.opcodeMap.ifOnEdgeBounce, {});
    }

    setRotationStyle(style) {
        this.post(PrimProxy.opcodeMap.setRotationStyle, { STYLE: style });
    }

    changeX(deltaX) {
        this.post(PrimProxy.opcodeMap.changeX, { DX: deltaX });
    }

    setX(x) {
        this.post(PrimProxy.opcodeMap.setX, { X: x });
    }

    changeY(deltaY) {
        this.post(PrimProxy.opcodeMap.changeY, { DY: deltaY });
    }

    setY(y) {
        this.post(PrimProxy.opcodeMap.setY, { Y: y });
    }

    // Does not work. No tests for any async functions yet
    async getX() {
        let x = await PrimProxy.post(this.opcodeMap.getX, {});
        return x;
    }

    async getY() {
        let y = PrimProxy.post(this.opcodeMap.getY, {});
        return y;
    }

    async getDirection() {
        let direction = PrimProxy.post(this.opcodeMap.getDirection, {});
        return direction;
    }

    say(message) {
        this.post(PrimProxy.opcodeMap.say, { MESSAGE: message });
    }

    sayFor(message, secs) {
        this.post(PrimProxy.opcodeMap.sayFor, { MESSAGE: message, SECS: secs });
    }

    think(message) {
        this.post(PrimProxy.opcodeMap.think, { MESSAGE: message });
    }

    thinkFor(message, secs) {
        this.post(PrimProxy.opcodeMap.thinkFor, { MESSAGE: message, SECS: secs });
    }

    show() {
        this.post(PrimProxy.opcodeMap.show, {});
    }

    hide() {
        this.post(PrimProxy.opcodeMap.hide, {});
    }

    setCostumeTo(costume) {
        this.post(PrimProxy.opcodeMap.setCostumeTo, { COSTUME: costume });
    }

    setBackdropTo(backdrop) {
        this.post(PrimProxy.opcodeMap.setBackdropTo, { BACKDROP: backdrop });
    }

    setBackdropToAndWait(backdrop) {
        this.post(PrimProxy.opcodeMap.setBackdropToAndWait, { BACKDROP: backdrop });
    }

    nextCostume() {
        this.post(PrimProxy.opcodeMap.nextCostume, {});
    }

    nextBackdrop() {
        this.post(PrimProxy.opcodeMap.nextBackdrop, {});
    }

    changeGraphicEffectBy(effect, change) {
        this.post(PrimProxy.opcodeMap.changeGraphicEffectBy, { EFFECT: effect, CHANGE: change });
    }

    setGraphicEffectTo(effect, value) {
        this.post(PrimProxy.opcodeMap.setGraphicEffectTo, { EFFECT: effect, VALUE: value });
    }

    clearGraphicEffects() {
        this.post(PrimProxy.opcodeMap.clearGraphicEffects, {});
    }

    changeSizeBy(change) {
        this.post(PrimProxy.opcodeMap.changeSizeBy, { CHANGE: change });
    }

    setSizeTo(size) {
        this.post(PrimProxy.opcodeMap.setSizeTo, { SIZE: size });
    }

    setLayerTo(front_back) {
        this.post(PrimProxy.opcodeMap.setLayerTo, { FRONT_BACK: front_back });
    }

    changeLayerBy(num) {
        this.post(PrimProxy.opcodeMap.changeLayerBy, { NUM: num });
    }

    // as above, no tests for async functions
    async getSize() {
        let size = PrimProxy.post(this.opcodeMap.getSize, {});
        return size;
    }

    async getCostume() {
        let costume = await PrimProxy.post(this.opcodeMap.getCostume, { NUMBER_NAME: 'name' });
        return costume;
    }

    async getBackdrop() {
        let backdrop = await PrimProxy.post(this.opcodeMap.getBackdrop, { NUMBER_NAME: 'name' });
        return backdrop;
    }

}

export default PrimProxy;<|MERGE_RESOLUTION|>--- conflicted
+++ resolved
@@ -20,10 +20,6 @@
         getX: "motion_xposition",
         getY: "motion_yposition",
         getDirection: "motion_direction",
-<<<<<<< HEAD
-
-        endThread: "core_endthread",
-=======
         say: "looks_say",
         sayFor: "looks_sayforsecs",
         think: "looks_think",
@@ -48,8 +44,9 @@
         whenTouchingObject: "event_whentouchingobject",
         broadcast: "event_broadcast",
         broadcastAndWait: "event_broadcastandwait",
-        whenGreaterThan: "event_whengreaterthan"
->>>>>>> 281aa9d9
+        whenGreaterThan: "event_whengreaterthan",
+
+        endThread: "core_endthread",
     };
     constructor(targetId, postFunction) {
         this.targetId = targetId;
