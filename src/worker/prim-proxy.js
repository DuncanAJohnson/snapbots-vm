
class PrimProxy {

    static opcodeMap = {
        move: "motion_movesteps",
        goToXY: "motion_gotoxy",
        goTo: "motion_goto",
        turnRight: "motion_turnright",
        turnLeft: "motion_turnleft",
        pointInDirection: "motion_pointindirection",
        pointTowards: "motion_pointtowards",
        glide: "motion_glidesecstoxy",
        glideTo: "motion_glideto",
        ifOnEdgeBounce: "motion_ifonedgebounce",
        setRotationStyle: "motion_setrotationstyle",
        changeX: "motion_changexby",
        setX: "motion_setx",
        changeY: "motion_changeyby",
        setY: "motion_sety",
        getX: "motion_xposition",
        getY: "motion_yposition",
        getDirection: "motion_direction",
<<<<<<< HEAD
        playSound: "sound_play",
        playSoundUntilDone: "sound_playuntildone",
        stopAllSounds: "sound_stopallsounds",
        setSoundEffectTo: "sound_seteffectto",
        changeSoundEffectBy: "sound_changeeffectby",
        clearSoundEffects: "sound_cleareffects",
        setVolumeTo: "sound_setvolumeto",
        changeVolumeBy: "sound_changevolumeby",
        getVolume: "sound_volume"
=======
        say: "looks_say",
        sayFor: "looks_sayforsecs",
        think: "looks_think",
        thinkFor: "looks_thinkforsecs",
        show: "looks_show",
        hide: "looks_hide",
        setCostumeTo: "looks_switchcostumeto",
        setBackdropTo: "looks_switchbackdropto",
        setBackdropToAndWait: "looks_switchbackdroptoandwait",
        nextCostume: "looks_nextcostume",
        nextBackdrop: "looks_nextbackdrop",
        changeGraphicEffectBy: "looks_changeeffectby",
        setGraphicEffectTo: "looks_seteffectto",
        clearGraphicEffects: "looks_cleargraphiceffects",
        changeSizeBy: "looks_changesizeby",
        setSizeTo: "looks_setsizeto",
        setLayerTo: "looks_gotofrontback",
        changeLayerBy: "looks_goforwardbackwardlayers",
        getSize: "looks_size",
        getCostume: "looks_costumenumbername",
        getBackdrop: "looks_backdropnumbername",
        whenTouchingObject: "event_whentouchingobject",
        broadcast: "event_broadcast",
        broadcastAndWait: "event_broadcastandwait",
        whenGreaterThan: "event_whengreaterthan",

        endThread: "core_endthread",
>>>>>>> ff4c29c0
    };
    constructor(targetId, postFunction) {
        this.targetId = targetId;
        this.post = async function (opCode, args) {
            return await postFunction(this.targetId, opCode, args);
        }
    }

    static getPrimNames() {
        return Object.keys(PrimProxy.opcodeMap);
    }

    move(steps) {
        this.post(PrimProxy.opcodeMap.move, { STEPS: steps });
    }

    goToXY(x, y) {
        this.post(PrimProxy.opcodeMap.goToXY, { X: x, Y: y });
    }

    goTo(targetName) {
        this.post(PrimProxy.opcodeMap.goTo, { TO: targetName });
    }

    turnRight(degrees) {
        this.post(PrimProxy.opcodeMap.turnRight, { DEGREES: degrees });
    }

    turnLeft(degrees) {
        this.post(PrimProxy.opcodeMap.turnLeft, { DEGREES: degrees });
    }

    pointInDirection(degrees) {
        this.post(PrimProxy.opcodeMap.pointInDirection, { DIRECTION: degrees });
    }

    pointTowards(targetName) {
        this.post(PrimProxy.opcodeMap.pointTowards, { TOWARDS: targetName });
    }

    glide(seconds, x, y) {
        this.post(PrimProxy.opcodeMap.glide, { SECS: seconds, X: x, Y: y });
    }

    glideTo(seconds, targetName) {
        this.post(PrimProxy.opcodeMap.glideTo, { SECS: seconds, TO: targetName });
    }

    ifOnEdgeBounce() {
        this.post(PrimProxy.opcodeMap.ifOnEdgeBounce, {});
    }

    setRotationStyle(style) {
        this.post(PrimProxy.opcodeMap.setRotationStyle, { STYLE: style });
    }

    changeX(deltaX) {
        this.post(PrimProxy.opcodeMap.changeX, { DX: deltaX });
    }

    setX(x) {
        this.post(PrimProxy.opcodeMap.setX, { X: x });
    }

    changeY(deltaY) {
        this.post(PrimProxy.opcodeMap.changeY, { DY: deltaY });
    }

    setY(y) {
        this.post(PrimProxy.opcodeMap.setY, { Y: y });
    }

    async getX() {
        const x = await this.post(PrimProxy.opcodeMap.getX, {});
        return x;
    }

    async getY() {
        const y = await this.post(PrimProxy.opcodeMap.getY, {});
        return y;
    }

    async getDirection() {
        const direction = await this.post(PrimProxy.opcodeMap.getDirection, {});
        return direction;
    }

<<<<<<< HEAD
    playSound(sound_menu) {
        this.post(PrimProxy.opcodeMap.playSound, { SOUND_MENU: sound_menu });
    }

    playSoundUntilDone(sound_menu) {
        this.post(PrimProxy.opcodeMap.playSoundUntilDone, { SOUND_MENU: sound_menu });
    }

    stopAllSounds() {
        this.post(PrimProxy.opcodeMap.stopAllSounds, {});
    }

    setSoundEffectTo(effect, value) {
        this.post(PrimProxy.opcodeMap.setSoundEffectTo, { EFFECT: effect, VALUE: value });
    }

    changeSoundEffectBy(effect, value) {
        this.post(PrimProxy.opcodeMap.changeSoundEffectBy, { EFFECT: effect, VALUE: value });
    }

    clearSoundEffects() {
        this.post(PrimProxy.opcodeMap.clearSoundEffects, {});
    }

    setVolumeTo(volume) {
        this.post(PrimProxy.opcodeMap.setVolumeTo, { VOLUME: volume });
    }

    changeVolumeBy(volume) {
        this.post(PrimProxy.opcodeMap.changeVolumeBy, { VOLUME: volume });
    }

    async getVolume() {
        let volume = PrimProxy.post(this.opcodeMap.getVolume, {});
        return volume;
    }
=======
    say(message) {
        this.post(PrimProxy.opcodeMap.say, { MESSAGE: message });
    }

    sayFor(message, secs) {
        this.post(PrimProxy.opcodeMap.sayFor, { MESSAGE: message, SECS: secs });
    }

    think(message) {
        this.post(PrimProxy.opcodeMap.think, { MESSAGE: message });
    }

    thinkFor(message, secs) {
        this.post(PrimProxy.opcodeMap.thinkFor, { MESSAGE: message, SECS: secs });
    }

    show() {
        this.post(PrimProxy.opcodeMap.show, {});
    }

    hide() {
        this.post(PrimProxy.opcodeMap.hide, {});
    }

    setCostumeTo(costume) {
        this.post(PrimProxy.opcodeMap.setCostumeTo, { COSTUME: costume });
    }

    setBackdropTo(backdrop) {
        this.post(PrimProxy.opcodeMap.setBackdropTo, { BACKDROP: backdrop });
    }

    setBackdropToAndWait(backdrop) {
        this.post(PrimProxy.opcodeMap.setBackdropToAndWait, { BACKDROP: backdrop });
    }

    nextCostume() {
        this.post(PrimProxy.opcodeMap.nextCostume, {});
    }

    nextBackdrop() {
        this.post(PrimProxy.opcodeMap.nextBackdrop, {});
    }

    changeGraphicEffectBy(effect, change) {
        this.post(PrimProxy.opcodeMap.changeGraphicEffectBy, { EFFECT: effect, CHANGE: change });
    }

    setGraphicEffectTo(effect, value) {
        this.post(PrimProxy.opcodeMap.setGraphicEffectTo, { EFFECT: effect, VALUE: value });
    }

    clearGraphicEffects() {
        this.post(PrimProxy.opcodeMap.clearGraphicEffects, {});
    }

    changeSizeBy(change) {
        this.post(PrimProxy.opcodeMap.changeSizeBy, { CHANGE: change });
    }

    setSizeTo(size) {
        this.post(PrimProxy.opcodeMap.setSizeTo, { SIZE: size });
    }

    setLayerTo(front_back) {
        this.post(PrimProxy.opcodeMap.setLayerTo, { FRONT_BACK: front_back });
    }

    changeLayerBy(num) {
        this.post(PrimProxy.opcodeMap.changeLayerBy, { NUM: num });
    }

    // as above, no tests for async functions
    async getSize() {
        let size = PrimProxy.post(this.opcodeMap.getSize, {});
        return size;
    }

    async getCostume() {
        let costume = await PrimProxy.post(this.opcodeMap.getCostume, { NUMBER_NAME: 'name' });
        return costume;
    }

    async getBackdrop() {
        let backdrop = await PrimProxy.post(this.opcodeMap.getBackdrop, { NUMBER_NAME: 'name' });
        return backdrop;
    }

>>>>>>> ff4c29c0
}

export default PrimProxy;<|MERGE_RESOLUTION|>--- conflicted
+++ resolved
@@ -20,17 +20,6 @@
         getX: "motion_xposition",
         getY: "motion_yposition",
         getDirection: "motion_direction",
-<<<<<<< HEAD
-        playSound: "sound_play",
-        playSoundUntilDone: "sound_playuntildone",
-        stopAllSounds: "sound_stopallsounds",
-        setSoundEffectTo: "sound_seteffectto",
-        changeSoundEffectBy: "sound_changeeffectby",
-        clearSoundEffects: "sound_cleareffects",
-        setVolumeTo: "sound_setvolumeto",
-        changeVolumeBy: "sound_changevolumeby",
-        getVolume: "sound_volume"
-=======
         say: "looks_say",
         sayFor: "looks_sayforsecs",
         think: "looks_think",
@@ -58,7 +47,15 @@
         whenGreaterThan: "event_whengreaterthan",
 
         endThread: "core_endthread",
->>>>>>> ff4c29c0
+        playSound: "sound_play",
+        playSoundUntilDone: "sound_playuntildone",
+        stopAllSounds: "sound_stopallsounds",
+        setSoundEffectTo: "sound_seteffectto",
+        changeSoundEffectBy: "sound_changeeffectby",
+        clearSoundEffects: "sound_cleareffects",
+        setVolumeTo: "sound_setvolumeto",
+        changeVolumeBy: "sound_changevolumeby",
+        getVolume: "sound_volume"
     };
     constructor(targetId, postFunction) {
         this.targetId = targetId;
@@ -146,44 +143,6 @@
         return direction;
     }
 
-<<<<<<< HEAD
-    playSound(sound_menu) {
-        this.post(PrimProxy.opcodeMap.playSound, { SOUND_MENU: sound_menu });
-    }
-
-    playSoundUntilDone(sound_menu) {
-        this.post(PrimProxy.opcodeMap.playSoundUntilDone, { SOUND_MENU: sound_menu });
-    }
-
-    stopAllSounds() {
-        this.post(PrimProxy.opcodeMap.stopAllSounds, {});
-    }
-
-    setSoundEffectTo(effect, value) {
-        this.post(PrimProxy.opcodeMap.setSoundEffectTo, { EFFECT: effect, VALUE: value });
-    }
-
-    changeSoundEffectBy(effect, value) {
-        this.post(PrimProxy.opcodeMap.changeSoundEffectBy, { EFFECT: effect, VALUE: value });
-    }
-
-    clearSoundEffects() {
-        this.post(PrimProxy.opcodeMap.clearSoundEffects, {});
-    }
-
-    setVolumeTo(volume) {
-        this.post(PrimProxy.opcodeMap.setVolumeTo, { VOLUME: volume });
-    }
-
-    changeVolumeBy(volume) {
-        this.post(PrimProxy.opcodeMap.changeVolumeBy, { VOLUME: volume });
-    }
-
-    async getVolume() {
-        let volume = PrimProxy.post(this.opcodeMap.getVolume, {});
-        return volume;
-    }
-=======
     say(message) {
         this.post(PrimProxy.opcodeMap.say, { MESSAGE: message });
     }
@@ -272,7 +231,43 @@
         return backdrop;
     }
 
->>>>>>> ff4c29c0
+
+    playSound(sound_menu) {
+        this.post(PrimProxy.opcodeMap.playSound, { SOUND_MENU: sound_menu });
+    }
+
+    playSoundUntilDone(sound_menu) {
+        this.post(PrimProxy.opcodeMap.playSoundUntilDone, { SOUND_MENU: sound_menu });
+    }
+
+    stopAllSounds() {
+        this.post(PrimProxy.opcodeMap.stopAllSounds, {});
+    }
+
+    setSoundEffectTo(effect, value) {
+        this.post(PrimProxy.opcodeMap.setSoundEffectTo, { EFFECT: effect, VALUE: value });
+    }
+
+    changeSoundEffectBy(effect, value) {
+        this.post(PrimProxy.opcodeMap.changeSoundEffectBy, { EFFECT: effect, VALUE: value });
+    }
+
+    clearSoundEffects() {
+        this.post(PrimProxy.opcodeMap.clearSoundEffects, {});
+    }
+
+    setVolumeTo(volume) {
+        this.post(PrimProxy.opcodeMap.setVolumeTo, { VOLUME: volume });
+    }
+
+    changeVolumeBy(volume) {
+        this.post(PrimProxy.opcodeMap.changeVolumeBy, { VOLUME: volume });
+    }
+
+    async getVolume() {
+        let volume = PrimProxy.post(this.opcodeMap.getVolume, {});
+        return volume;
+    }
 }
 
 export default PrimProxy;