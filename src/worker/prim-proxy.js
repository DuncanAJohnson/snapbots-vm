class PrimProxy {
    static opcodeMap = {
        move: "motion_movesteps",
        goToXY: "motion_gotoxy",
        goTo: "motion_goto",
        turnRight: "motion_turnright",
        turnLeft: "motion_turnleft",
        pointInDirection: "motion_pointindirection",
        pointTowards: "motion_pointtowards",
        glide: "motion_glidesecstoxy",
        glideTo: "motion_glideto",
        ifOnEdgeBounce: "motion_ifonedgebounce",
        setRotationStyle: "motion_setrotationstyle",
        changeX: "motion_changexby",
        setX: "motion_setx",
        changeY: "motion_changeyby",
        setY: "motion_sety",
        getX: "motion_xposition",
        getY: "motion_yposition",
        getDirection: "motion_direction",
        say: "looks_say",
        sayFor: "looks_sayforsecs",
        think: "looks_think",
        thinkFor: "looks_thinkforsecs",
        show: "looks_show",
        hide: "looks_hide",
        setCostumeTo: "looks_switchcostumeto",
        setBackdropTo: "looks_switchbackdropto",
        setBackdropToAndWait: "looks_switchbackdroptoandwait",
        nextCostume: "looks_nextcostume",
        nextBackdrop: "looks_nextbackdrop",
        changeGraphicEffectBy: "looks_changeeffectby",
        setGraphicEffectTo: "looks_seteffectto",
        clearGraphicEffects: "looks_cleargraphiceffects",
        changeSizeBy: "looks_changesizeby",
        setSizeTo: "looks_setsizeto",
        setLayerTo: "looks_gotofrontback",
        changeLayerBy: "looks_goforwardbackwardlayers",
        getSize: "looks_size",
        getCostume: "looks_costumenumbername",
        getBackdrop: "looks_backdropnumbername",
        whenTouchingObject: "event_whentouchingobject",
        broadcast: "event_broadcast",
        broadcastAndWait: "event_broadcastandwait",
        whenGreaterThan: "event_whengreaterthan",

        endThread: "core_endthread",
        playSound: "sound_play",
        playSoundUntilDone: "sound_playuntildone",
        stopAllSounds: "sound_stopallsounds",
        setSoundEffectTo: "sound_seteffectto",
        changeSoundEffectBy: "sound_changeeffectby",
        clearSoundEffects: "sound_cleareffects",
        setVolumeTo: "sound_setvolumeto",
        changeVolumeBy: "sound_changevolumeby",
        getVolume: "sound_volume"
    };

    constructor(targetId, postFunction) {
        this.targetId = targetId;
        this.post = async function (opCode, args) {
            const retVal = await postFunction(this.targetId, opCode, args);
            return retVal;
        };
    }

    static getPrimNames() {
        return Object.keys(PrimProxy.opcodeMap);
    }

    move(steps) {
        this.post(PrimProxy.opcodeMap.move, { STEPS: steps });
    }

    goToXY(x, y) {
        this.post(PrimProxy.opcodeMap.goToXY, { X: x, Y: y });
    }

    goTo(targetName) {
        this.post(PrimProxy.opcodeMap.goTo, { TO: targetName });
    }

    turnRight(degrees) {
        this.post(PrimProxy.opcodeMap.turnRight, { DEGREES: degrees });
    }

    turnLeft(degrees) {
        this.post(PrimProxy.opcodeMap.turnLeft, { DEGREES: degrees });
    }

    pointInDirection(degrees) {
        this.post(PrimProxy.opcodeMap.pointInDirection, { DIRECTION: degrees });
    }

    pointTowards(targetName) {
        this.post(PrimProxy.opcodeMap.pointTowards, { TOWARDS: targetName });
    }

    glide(seconds, x, y) {
        this.post(PrimProxy.opcodeMap.glide, { SECS: seconds, X: x, Y: y });
    }

    glideTo(seconds, targetName) {
        this.post(PrimProxy.opcodeMap.glideTo, {
            SECS: seconds,
            TO: targetName,
        });
    }

    ifOnEdgeBounce() {
        this.post(PrimProxy.opcodeMap.ifOnEdgeBounce, {});
    }

    setRotationStyle(style) {
        this.post(PrimProxy.opcodeMap.setRotationStyle, { STYLE: style });
    }

    changeX(deltaX) {
        this.post(PrimProxy.opcodeMap.changeX, { DX: deltaX });
    }

    setX(x) {
        this.post(PrimProxy.opcodeMap.setX, { X: x });
    }

    changeY(deltaY) {
        this.post(PrimProxy.opcodeMap.changeY, { DY: deltaY });
    }

    setY(y) {
        this.post(PrimProxy.opcodeMap.setY, { Y: y });
    }

    async getX() {
        const x = await this.post(PrimProxy.opcodeMap.getX, {});
        return x;
    }

    async getY() {
        const y = await this.post(PrimProxy.opcodeMap.getY, {});
        return y;
    }

    async getDirection() {
        const direction = await this.post(PrimProxy.opcodeMap.getDirection, {});
        return direction;
    }

    say(message) {
        this.post(PrimProxy.opcodeMap.say, { MESSAGE: message });
    }

    sayFor(message, secs) {
        this.post(PrimProxy.opcodeMap.sayFor, { MESSAGE: message, SECS: secs });
    }

    think(message) {
        this.post(PrimProxy.opcodeMap.think, { MESSAGE: message });
    }

    thinkFor(message, secs) {
        this.post(PrimProxy.opcodeMap.thinkFor, {
            MESSAGE: message,
            SECS: secs,
        });
    }

    show() {
        this.post(PrimProxy.opcodeMap.show, {});
    }

    hide() {
        this.post(PrimProxy.opcodeMap.hide, {});
    }

    setCostumeTo(costume) {
        this.post(PrimProxy.opcodeMap.setCostumeTo, { COSTUME: costume });
    }

    setBackdropTo(backdrop) {
        this.post(PrimProxy.opcodeMap.setBackdropTo, { BACKDROP: backdrop });
    }

    setBackdropToAndWait(backdrop) {
        this.post(PrimProxy.opcodeMap.setBackdropToAndWait, {
            BACKDROP: backdrop,
        });
    }

    nextCostume() {
        this.post(PrimProxy.opcodeMap.nextCostume, {});
    }

    nextBackdrop() {
        this.post(PrimProxy.opcodeMap.nextBackdrop, {});
    }

    changeGraphicEffectBy(effect, change) {
        this.post(PrimProxy.opcodeMap.changeGraphicEffectBy, {
            EFFECT: effect,
            CHANGE: change,
        });
    }

    setGraphicEffectTo(effect, value) {
        this.post(PrimProxy.opcodeMap.setGraphicEffectTo, {
            EFFECT: effect,
            VALUE: value,
        });
    }

    clearGraphicEffects() {
        this.post(PrimProxy.opcodeMap.clearGraphicEffects, {});
    }

    changeSizeBy(change) {
        this.post(PrimProxy.opcodeMap.changeSizeBy, { CHANGE: change });
    }

    setSizeTo(size) {
        this.post(PrimProxy.opcodeMap.setSizeTo, { SIZE: size });
    }

    setLayerTo(frontBack) {
        this.post(PrimProxy.opcodeMap.setLayerTo, { FRONT_BACK: frontBack });
    }

    changeLayerBy(num) {
        this.post(PrimProxy.opcodeMap.changeLayerBy, { NUM: num });
    }

    // as above, no tests for async functions
    async getSize() {
        const size = PrimProxy.post(this.opcodeMap.getSize, {});
        return size;
    }

    async getCostume() {
        const costume = await PrimProxy.post(this.opcodeMap.getCostume, {
            NUMBER_NAME: "name",
        });
        return costume;
    }

    async getBackdrop() {
        const backdrop = await PrimProxy.post(this.opcodeMap.getBackdrop, {
            NUMBER_NAME: "name",
        });
        return backdrop;
    }
<<<<<<< HEAD


    playSound(sound_menu) {
        this.post(PrimProxy.opcodeMap.playSound, { SOUND_MENU: sound_menu });
    }

    playSoundUntilDone(sound_menu) {
        this.post(PrimProxy.opcodeMap.playSoundUntilDone, { SOUND_MENU: sound_menu });
    }

    stopAllSounds() {
        this.post(PrimProxy.opcodeMap.stopAllSounds, {});
    }

    setSoundEffectTo(effect, value) {
        this.post(PrimProxy.opcodeMap.setSoundEffectTo, { EFFECT: effect, VALUE: value });
    }

    changeSoundEffectBy(effect, value) {
        this.post(PrimProxy.opcodeMap.changeSoundEffectBy, { EFFECT: effect, VALUE: value });
    }

    clearSoundEffects() {
        this.post(PrimProxy.opcodeMap.clearSoundEffects, {});
    }

    setVolumeTo(volume) {
        this.post(PrimProxy.opcodeMap.setVolumeTo, { VOLUME: volume });
    }

    changeVolumeBy(volume) {
        this.post(PrimProxy.opcodeMap.changeVolumeBy, { VOLUME: volume });
    }

    async getVolume() {
        let volume = PrimProxy.post(this.opcodeMap.getVolume, {});
        return volume;
    }
=======
>>>>>>> 4a1044a8
}

export default PrimProxy;<|MERGE_RESOLUTION|>--- conflicted
+++ resolved
@@ -53,7 +53,7 @@
         clearSoundEffects: "sound_cleareffects",
         setVolumeTo: "sound_setvolumeto",
         changeVolumeBy: "sound_changevolumeby",
-        getVolume: "sound_volume"
+        getVolume: "sound_volume",
     };
 
     constructor(targetId, postFunction) {
@@ -248,15 +248,13 @@
         });
         return backdrop;
     }
-<<<<<<< HEAD
-
-
-    playSound(sound_menu) {
-        this.post(PrimProxy.opcodeMap.playSound, { SOUND_MENU: sound_menu });
-    }
-
-    playSoundUntilDone(sound_menu) {
-        this.post(PrimProxy.opcodeMap.playSoundUntilDone, { SOUND_MENU: sound_menu });
+
+    playSound(soundMenu) {
+        this.post(PrimProxy.opcodeMap.playSound, { SOUND_MENU: soundMenu });
+    }
+
+    playSoundUntilDone(soundMenu) {
+        this.post(PrimProxy.opcodeMap.playSoundUntilDone, { SOUND_MENU: soundMenu });
     }
 
     stopAllSounds() {
@@ -284,11 +282,9 @@
     }
 
     async getVolume() {
-        let volume = PrimProxy.post(this.opcodeMap.getVolume, {});
+        const volume = PrimProxy.post(this.opcodeMap.getVolume, {});
         return volume;
     }
-=======
->>>>>>> 4a1044a8
 }
 
 export default PrimProxy;