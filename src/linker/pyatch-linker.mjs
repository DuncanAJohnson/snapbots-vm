import linkConstants from "./linker-constants.mjs";
import PrimProxy from "../worker/prim-proxy.js";

/**
 * @fileoverview
 * @author Elliot Roe
 *
 * Class for linking the raw python code inputted through the editor for each target to template that can be run in a single web worker.
 * This code is almost definitely not safe. Eventually, each targets python code will be executed in a separate worker.
 */
class PyatchLinker {
    constructor() {
        this._baseImports = [];
    }

    /**
     * Set the base imports for the linker.
     * @param {string[]} imports
     * @returns {void}
     */
    set setBaseImports(imports) {
        this._baseImports = imports;
    }

    /**
     * Generates the method header for a target aysnc function.
     * @param {string} targetId - The id of the target.
     * @returns {string} - The method header for the target async function.
     */
    generateAsyncFuncHeader(targetId) {
        return `${linkConstants.async_func_header + targetId}(${linkConstants.vm_proxy}):\n`;
    }

    /**
     * Generates comment header that signifies the beginning of a target's threads
     * @param {string} targetId - The id of the target.
     * @returns {string} - comment header
     */
    generateTargetHeader(targetId) {
        return `## -- ${targetId} -- ##\n\n`;
    }

    /**
     * Generates the line of python code to unpack all the pyatch api primitives
     * @returns {string} - the line of python
     */
    registerProxyPrims(funcCode) {
        // let prims = PyatchAPI.getPrimNames();
        const prims = Object.keys(PrimProxy.opcodeMap);

        let registerPrimsCode = "";
        prims.forEach((prim) => {
            if (funcCode.includes(`${prim}(`)) {
                registerPrimsCode += `${linkConstants.python_tab_char + prim} = ${linkConstants.vm_proxy}.${prim}\n`;
            }
        });

        return registerPrimsCode;
    }

    /**
     * Generate the fully linked executable python code.
     * @param {Object} threadsCode - Dict with thread id as key and code.
     *
     */
    generatePython(threadsCode, globalVars) {
        let codeString = "";

        const threadIds = [];
        
        for(const [name,value] of Object.entries(globalVars)){
            const nameCode = isNaN(value) ? ("\'"+`${value}`+"\'") : `${value}`;
            codeString += `${name}` + " = "+ nameCode+ '\n';
        }

        Object.keys(threadsCode).forEach((id) => {
            threadIds.push(id);

            let variableCode = "";
            for(const [name,value] of Object.entries(globalVars)){
                variableCode += linkConstants.python_tab_char + 'global '+ `${name}` + '\n';
            }

            const threadCode = threadsCode[id];

            const code = threadCode.replaceAll("\n", `\n${linkConstants.python_tab_char}`);
            const header = this.generateAsyncFuncHeader(id);
            const registerPrimsCode = this.registerProxyPrims(threadCode);
<<<<<<< HEAD
            codeString += header + variableCode + registerPrimsCode + linkConstants.python_tab_char + code + '\n\n';
=======
            codeString += `${header + registerPrimsCode + linkConstants.python_tab_char + code}\n\n`;
>>>>>>> 1589f4b1
        });

        return [threadIds, codeString];
    }
}
export default PyatchLinker;<|MERGE_RESOLUTION|>--- conflicted
+++ resolved
@@ -67,18 +67,18 @@
         let codeString = "";
 
         const threadIds = [];
-        
-        for(const [name,value] of Object.entries(globalVars)){
-            const nameCode = isNaN(value) ? ("\'"+`${value}`+"\'") : `${value}`;
-            codeString += `${name}` + " = "+ nameCode+ '\n';
+
+        for (const [name, value] of Object.entries(globalVars)) {
+            const nameCode = isNaN(value) ? "'" + `${value}` + "'" : `${value}`;
+            codeString += `${name}` + ` = ${nameCode}\n`;
         }
 
         Object.keys(threadsCode).forEach((id) => {
             threadIds.push(id);
 
             let variableCode = "";
-            for(const [name,value] of Object.entries(globalVars)){
-                variableCode += linkConstants.python_tab_char + 'global '+ `${name}` + '\n';
+            for (const [name, value] of Object.entries(globalVars)) {
+                variableCode += `${linkConstants.python_tab_char}global ` + `${name}` + `\n`;
             }
 
             const threadCode = threadsCode[id];
@@ -86,11 +86,7 @@
             const code = threadCode.replaceAll("\n", `\n${linkConstants.python_tab_char}`);
             const header = this.generateAsyncFuncHeader(id);
             const registerPrimsCode = this.registerProxyPrims(threadCode);
-<<<<<<< HEAD
-            codeString += header + variableCode + registerPrimsCode + linkConstants.python_tab_char + code + '\n\n';
-=======
             codeString += `${header + registerPrimsCode + linkConstants.python_tab_char + code}\n\n`;
->>>>>>> 1589f4b1
         });
 
         return [threadIds, codeString];
